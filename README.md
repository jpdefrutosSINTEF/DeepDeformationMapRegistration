--- conflicted
+++ resolved
@@ -36,17 +36,13 @@
 
 2. Install requirements:
 ```
-<<<<<<< HEAD
-pip install /path/to/clone/.
+pip install git+https://github.com/jpdefrutos/DDMR
 ```
 
 ## 🤖 How to use
 Use the following CLI command to register images
 ```
 ddmr --fixed path/to/fixed_image.nii.gz --moving path/to/moving_image.nii.gz --outputdir path/to/output/dir -a <anatomy> --model <model> --gpu <gpu-number> --original-resolution
-=======
-pip install git+https://github.com/jpdefrutos/DDMR
->>>>>>> 8faf678d
 ```
 where:
 * anatomy: is the type of anatomy you want to register: B (brain) or L (liver)
